/****************************************************************************

    urid.hpp - support file for writing LV2 plugins in C++

    Copyright (C) 2012 Michael Fisher <mfisher31@gmail.com>

    This program is free software; you can redistribute it and/or modify
    it under the terms of the GNU General Public License as published by
    the Free Software Foundation; either version 3 of the License, or
    (at your option) any later version.

    This program is distributed in the hope that it will be useful,
    but WITHOUT ANY WARRANTY; without even the implied warranty of
    MERCHANTABILITY or FITNESS FOR A PARTICULAR PURPOSE.  See the
    GNU General Public License for more details.

    You should have received a copy of the GNU General Public License
    along with this program; if not, write to the Free Software
    Foundation, Inc., 59 Temple Place, Suite 330, Boston, MA 01222-1307  USA

****************************************************************************/

#ifndef LV2_URID_HPP
#define LV2_URID_HPP

#include <lv2/lv2plug.in/ns/ext/urid/urid.h>

namespace LV2 {

   /**
      The URID Extension.
      The actual type that your plugin class will inherit when you use
      this mixin is the internal struct template I.
      @ingroup pluginmixins
   */
   LV2MM_MIXIN_CLASS URID {

      /**
         This is the type that your plugin class will inherit when you use the
         EventRef mixin. The public and protected members defined here
         will be available in your plugin class.
<<<<<<< HEAD
      */
      template <class Derived> struct I : Extension<Required> {

         /** @internal */
         I() { }
=======
     */
     LV2MM_MIXIN_DERIVED {
>>>>>>> fd302fcc

         /** @internal */
         static void map_feature_handlers(FeatureHandlerMap& hmap)
         {
            hmap[LV2_URID__map] = &I<Derived>::handle_map_feature;
            hmap[LV2_URID__unmap] = &I<Derived>::handle_unmap_feature;
         }

         /** @internal */
         static void handle_map_feature(void* instance, void* data)
         {
            Derived* d = reinterpret_cast<Derived*>(instance);
            I<Derived>* fe = static_cast<I<Derived>*>(d);

            fe->p_map = reinterpret_cast<LV2_URID_Map*>(data);
            fe->m_ok = true;
         }

         /** @internal */
         static void handle_unmap_feature(void* instance, void* data)
         {
            Derived* d = reinterpret_cast<Derived*>(instance);
            I<Derived>* fe = static_cast<I<Derived>*>(d);

            fe->p_unmap = reinterpret_cast<LV2_URID_Unmap*> (data);
            fe->m_ok = true;
         }


         bool check_ok()
         {
            if (LV2CXX_DEBUG) {
              std::clog<<"    [LV2::URID] Validation "
                       <<(this->m_ok ? "succeeded" : "failed")<<"."<<std::endl;
            }
            return this->m_ok;
         }

     protected:

<<<<<<< HEAD
         /**
            Get the URI for a previously mapped numeric ID.

            Returns NULL if @p urid is not yet mapped.  Otherwise, the corresponding
            URI is returned in a canonical form.  This MAY not be the exact same
            string that was originally passed to LV2_URID_Map::map(), but it MUST be
            an identical URI according to the URI syntax specification (RFC3986).  A
            non-NULL return for a given @p urid will always be the same for the life
            of the plugin.  Plugins that intend to perform string comparison on
            unmapped URIs SHOULD first canonicalise URI strings with a call to
            map_uri() followed by a call to unmap_uri().

            @param urid The ID to be mapped back to the URI string.
         */
         const char* unmap (LV2_URID urid)
         {
            return p_unmap->unmap (p_unmap->handle, urid);
=======
       bool check_ok() {
         if (LV2MM_DEBUG) {
           std::clog<<"    [LV2::URID] Validation "
                    <<(this->m_ok ? "succeeded" : "failed")<<"."<<std::endl;
>>>>>>> fd302fcc
         }

         /**
            Get the numeric ID of a URI.

            If the ID does not already exist, it will be created.

            This function is referentially transparent; any number of calls with the
            same arguments is guaranteed to return the same value over the life of a
            plugin instance.  Note, however, that several URIs MAY resolve to the
            same ID if the host considers those URIs equivalent.

            This function is not necessarily very fast or RT-safe: plugins SHOULD
            cache any IDs they might need in performance critical situations.

            The return value 0 is reserved and indicates that an ID for that URI
            could not be created for whatever reason.  However, hosts SHOULD NOT
            return 0 from this function in non-exceptional circumstances (i.e. the
            URI map SHOULD be dynamic).

            @param uri The URI to be mapped to an integer ID.
         */
         LV2_URID map (const char* uri)
         {
            return p_map->map (p_map->handle, uri);
         }

         LV2_URID_Map   *p_map;
         LV2_URID_Unmap *p_unmap;

     private:



     };
   };
}

#endif /* LV2_URID_HPP */<|MERGE_RESOLUTION|>--- conflicted
+++ resolved
@@ -33,22 +33,18 @@
       this mixin is the internal struct template I.
       @ingroup pluginmixins
    */
+   
+   #define LV2MM_EXTENSION (slug) \
+   LV2MM_MIXIN_CLASS $slug { \
+      LV2MM_MIXIN_DERIVED {
+   
+   #define LV2MM_EXTENSION_END }; };
+    
    LV2MM_MIXIN_CLASS URID {
-
-      /**
-         This is the type that your plugin class will inherit when you use the
-         EventRef mixin. The public and protected members defined here
-         will be available in your plugin class.
-<<<<<<< HEAD
-      */
-      template <class Derived> struct I : Extension<Required> {
-
-         /** @internal */
+   
+     LV2MM_MIXIN_DERIVED {
+     
          I() { }
-=======
-     */
-     LV2MM_MIXIN_DERIVED {
->>>>>>> fd302fcc
 
          /** @internal */
          static void map_feature_handlers(FeatureHandlerMap& hmap)
@@ -80,7 +76,7 @@
 
          bool check_ok()
          {
-            if (LV2CXX_DEBUG) {
+            if (LV2MM_DEBUG) {
               std::clog<<"    [LV2::URID] Validation "
                        <<(this->m_ok ? "succeeded" : "failed")<<"."<<std::endl;
             }
@@ -89,7 +85,6 @@
 
      protected:
 
-<<<<<<< HEAD
          /**
             Get the URI for a previously mapped numeric ID.
 
@@ -107,12 +102,6 @@
          const char* unmap (LV2_URID urid)
          {
             return p_unmap->unmap (p_unmap->handle, urid);
-=======
-       bool check_ok() {
-         if (LV2MM_DEBUG) {
-           std::clog<<"    [LV2::URID] Validation "
-                    <<(this->m_ok ? "succeeded" : "failed")<<"."<<std::endl;
->>>>>>> fd302fcc
          }
 
          /**
