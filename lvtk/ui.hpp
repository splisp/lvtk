--- conflicted
+++ resolved
@@ -229,8 +229,7 @@
         pack_context { (E<S>::map_extension_data (extensions()), 0)... };
     }
 
-<<<<<<< HEAD
-    static LV2UI_Handle _instantiate (const struct LV2UI_Descriptor*  descriptor,
+    static LV2UI_Handle _instantiate (const LV2UI_Descriptor*         descriptor,
                                       const char*                     plugin_uri,
                                       const char*                     bundle_path,
                                       LV2UI_Write_Function            write_function,
@@ -238,15 +237,6 @@
                                       LV2UI_Widget*                   widget,
                                       const LV2_Feature* const*       features)
     {
-=======
-    static LV2UI_Handle _instantiate (const struct _LV2UI_Descriptor* descriptor,
-                                      const char* plugin_uri,
-                                      const char* bundle_path,
-                                      LV2UI_Write_Function write_function,
-                                      LV2UI_Controller ctl,
-                                      LV2UI_Widget* widget,
-                                      const LV2_Feature* const* features) {
->>>>>>> 8124ff37
         const UIArgs args (plugin_uri, bundle_path, { ctl, write_function }, features);
         auto instance = std::unique_ptr<S> (new S (args));
 
