--- conflicted
+++ resolved
@@ -10,15 +10,6 @@
 MERCHANTABILITY or FITNESS FOR A PARTICULAR PURPOSE.  See the
 file COPYING for more details. '''
 
-<<<<<<< HEAD
-bld.program(
-	source = "ttl2c.cpp",
-	target = "ttl2c",
-	name   = "ttl2c",
-	use    = "redland"
-)
-bld.add_group()
-=======
 buildme = not bld.env.TOOLS_DISABLED
 
 if buildme:
@@ -28,4 +19,4 @@
 		name   = "ttl2c",
 		use    = "redland"
 )
->>>>>>> c5e88cc0
+bld.add_group()