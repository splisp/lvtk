#!/usr/bin/env python

''' This program is free software: you can redistribute it and/or modify
it under the terms of the GNU General Public Licence as published by
the Free Software Foundation, either version 3 of the Licence, or
(at your option) any later version.

This program is distributed in the hope that it will be useful,
but WITHOUT ANY WARRANTY; without even the implied warranty of
MERCHANTABILITY or FITNESS FOR A PARTICULAR PURPOSE.  See the
file COPYING for more details. '''

<<<<<<< HEAD
bld.program(
	source = "ttl2c.cpp",
	target = "ttl2c",
	name   = "ttl2c",
	use    = "redland"
=======
buildme = not bld.env.TOOLS_DISABLED

if buildme:
	bld.program(
		source = "ttl2peg.cpp",
		target = "ttl2peg",
		name   = "ttl2peg",
		use    = "redland"
>>>>>>> 57bfd215
)<|MERGE_RESOLUTION|>--- conflicted
+++ resolved
@@ -10,20 +10,12 @@
 MERCHANTABILITY or FITNESS FOR A PARTICULAR PURPOSE.  See the
 file COPYING for more details. '''
 
-<<<<<<< HEAD
-bld.program(
-	source = "ttl2c.cpp",
-	target = "ttl2c",
-	name   = "ttl2c",
-	use    = "redland"
-=======
 buildme = not bld.env.TOOLS_DISABLED
 
 if buildme:
 	bld.program(
-		source = "ttl2peg.cpp",
-		target = "ttl2peg",
-		name   = "ttl2peg",
+		source = "ttl2c.cpp",
+		target = "ttl2c",
+		name   = "ttl2c",
 		use    = "redland"
->>>>>>> 57bfd215
 )